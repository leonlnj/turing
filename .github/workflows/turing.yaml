name: Turing CI

on:
  # Automatically run CI on Release and Pre-Release tags and main branch
  # (except changes to non-relevant paths)
  push:
    tags:
      - 'v[0-9]+.[0-9]+.[0-9]+*'
    branches:
      - main
    paths-ignore:
      - "docs/**"
      - "engines/pyfunc-ensembler-job/**"
      - "engines/pyfunc-ensembler-service/**"
      - "scripts/fluentd-bigquery/**"
      - "sdk/**"
      - ".github/workflows/pyfunc-ensembler-job.yaml"
      - ".github/workflows/pyfunc-ensembler-service.yaml"
      - ".github/workflows/sdk.yaml"
      - ".github/workflows/helm-chart.yaml"
      - ".github/workflows/cluster-init.yaml"

  # Automatically run CI on branches, that have active PR opened
  pull_request:
    branches:
      - main
      - grpc_upi # temporary enable CI when creating pr targeting grpc_upi branch
    paths-ignore:
      - "docs/**"
      - "engines/pyfunc-ensembler-job/**"
      - "engines/pyfunc-ensembler-service/**"
      - "scripts/fluentd-bigquery/**"
      - ".github/workflows/pyfunc-ensembler-job.yaml"
      - ".github/workflows/pyfunc-ensembler-service.yaml"
      - ".github/workflows/sdk.yaml"
      - ".github/workflows/helm-chart.yaml"

  # To make it possible to trigger e2e CI workflow for any arbitrary git ref
  workflow_dispatch:

env:
  ARTIFACT_RETENTION_DAYS: 7
  GO_VERSION: 1.18
  GO_LINT_VERSION: v1.48.0
  CLUSTER_NAME: turing-e2e
  ISTIO_VERSION: 1.9.9
  KNATIVE_VERSION: 1.0.1
  KNATIVE_ISTIO_VERSION: 1.0.0
  LOCAL_REGISTRY: registry.localhost:5000

jobs:
  build-api:
    runs-on: ubuntu-latest
    outputs:
      api-version: ${{ steps.build-image.outputs.api-version }}
    steps:
      - name: Check out code
        uses: actions/checkout@v2
        with:
          fetch-depth: 0

      - name: Build Docker image
        id: build-image
        working-directory: api
        run: |
          set -o pipefail
          make build-image | tee output.log
          echo "::set-output name=api-version::$(sed -n 's%turing-api version: \(.*\)%\1%p' output.log)"

      - name: Save Docker image
        run: |
          docker image save \
            --output turing-api.${{ steps.build-image.outputs.api-version }}.tar \
            turing-api:${{ steps.build-image.outputs.api-version }}

      - name: Publish Artifact
        uses: actions/upload-artifact@v2
        with:
          name: turing-api.${{ steps.build-image.outputs.api-version }}.tar
          path: turing-api.${{ steps.build-image.outputs.api-version }}.tar
          retention-days: ${{ env.ARTIFACT_RETENTION_DAYS }}

  build-router:
    runs-on: ubuntu-latest
    outputs:
      router-version: ${{ steps.build-image.outputs.router-version }}
    steps:
      - name: Check out code
        uses: actions/checkout@v2
        with:
          fetch-depth: 0

      - name: Build Docker image
        id: build-image
        working-directory: engines/router
        run: |
          set -o pipefail
          make build-image | tee output.log
          echo "::set-output name=router-version::$(sed -n 's%turing-router version: \(.*\)%\1%p' output.log)"

      - name: Save Docker image
        run: |
          docker image save \
            --output turing-router.${{ steps.build-image.outputs.router-version }}.tar \
            turing-router:${{ steps.build-image.outputs.router-version }}

      - name: Publish Artifact
        uses: actions/upload-artifact@v2
        with:
          name: turing-router.${{ steps.build-image.outputs.router-version }}.tar
          path: turing-router.${{ steps.build-image.outputs.router-version }}.tar
          retention-days: ${{ env.ARTIFACT_RETENTION_DAYS }}

  build-test-experiment-engine-plugin:
    runs-on: ubuntu-latest
    env:
      VERSION: latest
    outputs:
      test-experiment-engine-plugin-version: ${{ env.VERSION }}
    steps:
      - name: Check out code
        uses: actions/checkout@v2

      - name: Build Docker image
        working-directory: engines/experiment/examples/plugins/hardcoded
        run: |
          set -o pipefail
          make build-image

      - name: Save Docker image
        run: |
          docker image save \
            --output test-experiment-engine-plugin.${{ env.VERSION }}.tar \
            plugin-example-engine-plugin:${{ env.VERSION }}

      - name: Publish Artifact
        uses: actions/upload-artifact@v2
        with:
          name: test-experiment-engine-plugin.${{ env.VERSION }}.tar
          path: test-experiment-engine-plugin.${{ env.VERSION }}.tar
          retention-days: ${{ env.ARTIFACT_RETENTION_DAYS }}

  build-ui:
    runs-on: ubuntu-latest
    defaults:
      run:
        working-directory: ui
    steps:
      - name: Check out code
        uses: actions/checkout@v2

      - name: Install system dependencies
        run: sudo apt-get install --no-install-recommends gcc make libpng-dev

      - name: Set up Node 16.x
        uses: actions/setup-node@v1
        with:
          node-version: '16.x'

      - name: Cache Dependencies
        uses: actions/cache@v2
        with:
          path: ui/node_modules
          key: |
            ${{ runner.os }}-modules-${{ hashFiles('ui/yarn.lock') }}
          restore-keys: ${{ runner.os }}-modules-

      - name: Install
        run: yarn install --network-concurrency 1

      - name: Lint code
        run: yarn lint

      - name: Build UI
        env:
          NODE_OPTIONS: "--max_old_space_size=4096"
        run: yarn build

      - name: Publish Artifact
        uses: actions/upload-artifact@v2
        with:
          name: turing-ui-dist
          path: ui/build/
          retention-days: ${{ env.ARTIFACT_RETENTION_DAYS }}

  build-cluster-init:
    runs-on: ubuntu-latest
    outputs:
      cluster-init-version: ${{ steps.build-cluster-init.outputs.cluster-init-version }}
    steps:
      - name: Check out code
        uses: actions/checkout@v2
        with:
          fetch-depth: 0

      - name: Run action build-cluster-init
        id: build-cluster-init
        uses: ./.github/actions/build-cluster-init
        with:
          artifact_retention_days: ${{ env.ARTIFACT_RETENTION_DAYS }}

  test-api:
    runs-on: ubuntu-latest
    env:
      GOPATH: ${{ github.workspace }}/api/.go
    needs:
      - build-api
    services:
      postgres:
        image: postgres:13-alpine
        env:
          POSTGRES_DB: turing
          POSTGRES_USER: turing-admin
          POSTGRES_PASSWORD: secret
        options: >-
          --health-cmd pg_isready
          --health-interval 10s
          --health-timeout 5s
          --health-retries 5
        ports:
          - 5432:5432
    steps:
      - name: Check out code
        uses: actions/checkout@v2

      - name: Set up Go
        uses: actions/setup-go@v2
        with:
          go-version: ${{ env.GO_VERSION }}

      - name: Cache Dependencies
        uses: actions/cache@v2
        with:
          path: api/.go/pkg/mod/
          key: |
            gomod-${{ hashFiles('api/go.mod') }}
          restore-keys: gomod-

      - name: Run test
        working-directory: api
        env:
          DATABASE_HOST: localhost
          DATABASE_NAME: turing
          DATABASE_USER: turing-admin
          DATABASE_PASSWORD: secret
        run: make test

      - name: Lint code
        uses: golangci/golangci-lint-action@v2
        with:
          version: ${{ env.GO_LINT_VERSION }}
          working-directory: api
          skip-go-installation: true
          args: --timeout 3m --verbose

  test-engines-router:
    runs-on: ubuntu-latest
    defaults:
      run:
        working-directory: engines/router
    env:
      GOPATH: ${{ github.workspace }}/engines/router/.go
    needs:
      - build-router
    steps:
      - name: Check out code
        uses: actions/checkout@v2

      - name: Set up Go
        uses: actions/setup-go@v2
        with:
          go-version: ${{ env.GO_VERSION }}

      - name: Cache Dependencies
        uses: actions/cache@v2
        with:
          path: engines/router/.go/pkg/mod/
          key: |
            gomod-${{ hashFiles('engines/router/go.mod') }}
          restore-keys: gomod-

      - name: Run test
        run: make test

      - name: Run Benchmark
        run: make benchmark

      - name: Lint code
        uses: golangci/golangci-lint-action@v2
        with:
          version: ${{ env.GO_LINT_VERSION }}
          working-directory: engines/router
          skip-go-installation: true
          args: --verbose

  test-engines-experiment:
    runs-on: ubuntu-latest
    env:
      GOPATH: ${{ github.workspace }}/engines/experiment/.go
    steps:
      - name: Check out code
        uses: actions/checkout@v2

      - name: Set up Go
        uses: actions/setup-go@v2
        with:
          go-version: ${{ env.GO_VERSION }}

      - name: Cache Dependencies
        uses: actions/cache@v2
        with:
          path: engines/experiment/.go/pkg/mod/
          key: |
            gomod-${{ hashFiles('engines/experiment/go.mod') }}
          restore-keys: gomod-

      - name: Run test
        working-directory: engines/experiment
        run: make test

      - name: Lint code
        uses: golangci/golangci-lint-action@v2
        with:
          version: ${{ env.GO_LINT_VERSION }}
          working-directory: engines/experiment
          skip-go-installation: true
          args: --verbose

  test-e2e:
    runs-on: ubuntu-latest
    env:
      CLUSTER_INIT_VERSION: ${{ needs.build-cluster-init.outputs.cluster-init-version }}
      TURING_API_VERSION: ${{ needs.build-api.outputs.api-version }}
      TURING_ROUTER_VERSION: ${{ needs.build-router.outputs.router-version }}
      TEST_EXPERIMENT_ENGINE_PLUGIN_VERSION: ${{ needs.build-test-experiment-engine-plugin.outputs.test-experiment-engine-plugin-version }}
    needs:
      - build-api
      - build-router
      - build-test-experiment-engine-plugin
      - build-cluster-init
    strategy:
      fail-fast: false
      matrix:
        name: ["In-cluster credentials; API e2e", "Remote cluster credentials; SDK e2e"]
        include:
          - name: "In-cluster credentials; API e2e"
            useInClusterConfig: true
            valuesFile: "turing.values.in-cluster.yaml"
            useSDK: false
          - name: "Remote cluster credentials; SDK e2e"
            useInClusterConfig: false
            valuesFile: "turing.values.remote.yaml"
            useSDK: true

    steps:
      - name: Check out code
        uses: actions/checkout@v2

      - name: Set Up Test Cluster
        uses: ./.github/actions/setup-test-cluster
        with:
          go-version: ${{ env.GO_VERSION }}
          turing_api_tar_archive_name: turing-api.${{ env.TURING_API_VERSION }}.tar
          turing_router_tar_archive_name: turing-router.${{ env.TURING_ROUTER_VERSION }}.tar
          experiment_engine_plugin_archive_name: test-experiment-engine-plugin.${{ env.TEST_EXPERIMENT_ENGINE_PLUGIN_VERSION }}.tar
          cluster_init_tar_archive_name: cluster-init.${{ env.CLUSTER_INIT_VERSION }}.tar
          use_in_cluster_config: ${{ matrix.useInClusterConfig }}
          values_file: ${{ matrix.valuesFile }}
          cluster_name: ${{ env.CLUSTER_NAME }}
          istio_version: ${{ env.ISTIO_VERSION }}
          knative_version: ${{ env.KNATIVE_VERSION }}
          knative_istio_version: ${{ env.KNATIVE_ISTIO_VERSION }}
          local_registry: ${{ env.LOCAL_REGISTRY }}
          cluster_init_version: ${{ env.CLUSTER_INIT_VERSION }}

      - name: Set up Go
        uses: actions/setup-go@v2
        with:
          go-version: ${{ env.GO_VERSION }}

      - name: Setup Python
        if: ${{ matrix.useSDK }}
        uses: actions/setup-python@v2
        with:
          python-version: 3.9

      - name: Install Python dependencies
        if: ${{ matrix.useSDK }}
        working-directory: sdk
        run: make setup

      - name: Run End-to-End Test Suite with Turing API
        if: ${{ !matrix.useSDK }}
        id: run-e2e-test
        working-directory: api
        env:
          GOPATH: ${{ github.workspace }}/api/.go
<<<<<<< HEAD
          TEST_ID: ${{ github.run_id }}
          MOCKSERVER_HTTP_ENDPOINT: http://mockserver
          MOCKSERVER_UPI_CONTROL_ENDPOINT: mockserver-upi-control:80
          MOCKSERVER_UPI_A_ENDPOINT: mockserver-upi-a:80
          API_BASE_PATH: http://turing-gateway.127.0.0.1.nip.io/api/turing/v1
          MODEL_CLUSTER_NAME: "dev"
          PROJECT_ID: "1"
          PROJECT_NAME: default
          KUBECONFIG_USE_LOCAL: true
        run: go test -v -parallel=2 ./e2e/... -tags=e2e -run TestEndToEnd
=======
        run: |
          make setup-e2e
          make test-e2e
>>>>>>> a96bec65

      - name: Run End-to-End Test Suite with Turing SDK
        if: ${{ matrix.useSDK }}
        id: run-e2e-test-sdk
        working-directory: sdk
        env:
          GOPATH: ${{ github.workspace }}/api/.go
          TEST_ID: ${{ github.run_id }}
          MOCKSERVER_HTTP_ENDPOINT: http://mockserver
          MOCKSERVER_UPI_CONTROL_ENDPOINT: mockserver-upi-control:80
          MOCKSERVER_UPI_A_ENDPOINT: mockserver-upi-a:80
          API_BASE_PATH: http://turing-gateway.127.0.0.1.nip.io/api/turing/
          MODEL_CLUSTER_NAME: "dev"
          PROJECT_ID: "1"
          PROJECT_NAME: default
          KUBECONFIG_USE_LOCAL: true
          TEST_ECHO_IMAGE: eexit/mirror-http-server:1.1.3
          KSERVICE_DOMAIN: 127.0.0.1.nip.io
        run: make e2e-sdk

      - if: (steps.wait-for-deployment.outcome == 'failure'  || steps.run-e2e-test.outcome == 'failure' || steps.run-e2e-test-sdk.outcome == 'failure') && always()
        name: "Debug Deployment Failure"
        run: |
          echo "::group::describe deployment/turing-mlp"
          kubectl describe deployment/turing-mlp
          echo "::endgroup::"

          echo "::group::describe deployment/turing-merlin"
          kubectl describe deployment/turing-merlin
          echo "::endgroup::"

          echo "::group::describe deployment/turing"
          kubectl describe deployment/turing
          echo "::endgroup::"

          echo "::group::secret/turing-api-config"
          kubectl get secret/turing-api-config -o jsonpath='{.data.config\.yaml}' | base64 --decode
          echo "::endgroup::"

          echo "::group::logs deployment/turing-mlp"
          kubectl logs deployment/turing-mlp
          echo "::endgroup::"

          echo "::group::logs deployment/turing-merlin"
          kubectl logs deployment/turing-merlin
          echo "::endgroup::"

          echo "::group::logs deployment/turing"
          kubectl logs deployment/turing
          echo "::endgroup::"

          echo "::group::kubernetes events"
          kubectl get events
          echo "::endgroup::"

          echo "::group::kubernetes deployment"
          kubectl get deploy
          echo "::endgroup::"
          
          echo "::group::knative serving deployment"
          kubectl get ksvc
          echo "::endgroup::"

          echo "::group::kubernetes pod describe"
          kubectl describe pod
          echo "::endgroup::"

          echo "::group::kubernetes config map"
          kubectl get cm -o yaml
          echo "::endgroup::"

          echo "::group::kubernetes pod logs"
          kubectl get pod | awk '{print $1}' | grep -v "NAME" | while read p; echo "POD LOGS $p"; do kubectl logs "$p" --all-containers; done;
          echo "::endgroup::"


  release-rules:
    runs-on: ubuntu-latest
    outputs:
      release-type: ${{ steps.release-rules.outputs.release-type }}
    steps:
      - uses: actions/checkout@v2
      - id: release-rules
        uses: ./.github/actions/release-rules

  publish:
    # Automatically publish release and pre-release artifacts.
    #
    # As for dev releases, make it possible to publish artifacts
    # manually by approving 'deployment' in the 'manual' environment.
    #
    # Dev build can be released either from the 'main' branch or
    # by running this workflow manually with `workflow_dispatch` event.
    # if: >-
    #   contains('release,pre-release', needs.release-rules.outputs.release-type)
    #     || ( github.event_name != 'pull_request' )
    #     || ( github.event.pull_request.head.repo.full_name == github.repository )
    needs:
      - build-router
      - build-api
      - build-ui
      - release-rules
      - test-e2e
      - test-api
      - test-engines-router
      - test-engines-experiment
    uses: caraml-dev/turing/.github/workflows/turing-publish.yaml@main
    with:
      api_version: ${{ needs.build-api.outputs.api-version }}
      router_version: ${{ needs.build-router.outputs.router-version }}
      environment: ${{ needs.release-rules.outputs.release-type == 'dev' && 'manual' || '' }}
    secrets:
      ghcr_token: ${{ secrets.GITHUB_TOKEN }}<|MERGE_RESOLUTION|>--- conflicted
+++ resolved
@@ -395,22 +395,9 @@
         working-directory: api
         env:
           GOPATH: ${{ github.workspace }}/api/.go
-<<<<<<< HEAD
-          TEST_ID: ${{ github.run_id }}
-          MOCKSERVER_HTTP_ENDPOINT: http://mockserver
-          MOCKSERVER_UPI_CONTROL_ENDPOINT: mockserver-upi-control:80
-          MOCKSERVER_UPI_A_ENDPOINT: mockserver-upi-a:80
-          API_BASE_PATH: http://turing-gateway.127.0.0.1.nip.io/api/turing/v1
-          MODEL_CLUSTER_NAME: "dev"
-          PROJECT_ID: "1"
-          PROJECT_NAME: default
-          KUBECONFIG_USE_LOCAL: true
-        run: go test -v -parallel=2 ./e2e/... -tags=e2e -run TestEndToEnd
-=======
         run: |
           make setup-e2e
           make test-e2e
->>>>>>> a96bec65
 
       - name: Run End-to-End Test Suite with Turing SDK
         if: ${{ matrix.useSDK }}
