package cluster

import (
	"context"
	"fmt"
	"math"
	"strconv"

	routerConfig "github.com/caraml-dev/turing/engines/router/missionctl/config"
	corev1 "k8s.io/api/core/v1"
	metav1 "k8s.io/apimachinery/pkg/apis/meta/v1"
	knservingv1 "knative.dev/serving/pkg/apis/serving/v1"

	routerConfig "github.com/caraml-dev/turing/engines/router/missionctl/config"
)

const (
	AutoscalingClassHPA          string = "hpa.autoscaling.knative.dev"
	AutoscalingClassKPA          string = "kpa.autoscaling.knative.dev"
	KnativeServiceLabelKey       string = "serving.knative.dev/service"
	KnativeUserContainerName     string = "user-container"
	DefaultRequestTimeoutSeconds int64  = 30
)

// Autoscaling class values to be used, according to the metric
var autoscalingMetricClassMap = map[string]string{
	"concurrency": AutoscalingClassKPA,
	"rps":         AutoscalingClassKPA,
	"cpu":         AutoscalingClassHPA,
	"memory":      AutoscalingClassHPA,
}

// KnativeService defines the properties for Knative services
type KnativeService struct {
	*BaseService

	IsClusterLocal bool                  `json:"is_cluster_local"`
	ContainerPort  int32                 `json:"containerPort"`
	Protocol       routerConfig.Protocol `json:"protocol"`

	// Autoscaling properties
	MinReplicas       int    `json:"minReplicas"`
	MaxReplicas       int    `json:"maxReplicas"`
	AutoscalingMetric string `json:"autoscalingMetric"`
	// AutoscalingTarget is expected to be an absolute value for concurrency / rps
	// and a % value (of the requested value) for cpu / memory based autoscaling.
	AutoscalingTarget string `json:"autoscalingTarget"`

	// Resource properties
	QueueProxyResourcePercentage    int     `json:"queueProxyResourcePercentage"`
	UserContainerLimitRequestFactor float64 `json:"userContainerLimitRequestFactor"`
}

// Creates a new config object compatible with the knative serving API, from
// the given config
func (cfg *KnativeService) BuildKnativeServiceConfig() (*knservingv1.Service, error) {
	// clone creates a copy of a map object
	clone := func(l map[string]string) map[string]string {
		ll := map[string]string{}
		for k, v := range l {
			ll[k] = v
		}
		return ll
	}

	kserviceLabels := clone(cfg.Labels)
	if cfg.IsClusterLocal {
		// Kservice should only be accessible from within the cluster
		// https://knative.dev/v1.2-docs/serving/services/private-services/
		kserviceLabels["networking.knative.dev/visibility"] = "cluster-local"
	}
	kserviceObjectMeta := cfg.buildSvcObjectMeta(kserviceLabels)

	revisionLabels := clone(cfg.Labels)
	kserviceSpec, err := cfg.buildSvcSpec(revisionLabels)
	if err != nil {
		return nil, err
	}

	svc := &knservingv1.Service{
		ObjectMeta: *kserviceObjectMeta,
		Spec:       *kserviceSpec,
	}
	// Call setDefaults on desired knative service here to avoid diffs generated because knative defaulter webhook
	// is called when creating or updating the knative service. Ref: https://github.com/kserve/kserve/blob/v0.8.0
	// /pkg/controller/v1beta1/inferenceservice/reconcilers/knative/ksvc_reconciler.go#L159
	svc.SetDefaults(context.TODO())
	return svc, nil
}

func (cfg *KnativeService) buildSvcObjectMeta(labels map[string]string) *metav1.ObjectMeta {
	return &metav1.ObjectMeta{
		Name:      cfg.Name,
		Namespace: cfg.Namespace,
		Labels:    labels,
	}
}

func (cfg *KnativeService) buildSvcSpec(
	labels map[string]string,
) (*knservingv1.ServiceSpec, error) {
	// Set max timeout for responding to requests
	timeout := DefaultRequestTimeoutSeconds

	autoscalingTarget, err := cfg.getAutoscalingTarget()
	if err != nil {
		return nil, err
	}

	// Build annotations
	annotations := map[string]string{
		"autoscaling.knative.dev/minScale": strconv.Itoa(cfg.MinReplicas),
		"autoscaling.knative.dev/maxScale": strconv.Itoa(cfg.MaxReplicas),
		"autoscaling.knative.dev/metric":   cfg.AutoscalingMetric,
		"autoscaling.knative.dev/target":   autoscalingTarget,
		"autoscaling.knative.dev/class":    autoscalingMetricClassMap[cfg.AutoscalingMetric],
	}

	if cfg.QueueProxyResourcePercentage > 0 {
		annotations["queue.sidecar.serving.knative.dev/resourcePercentage"] = strconv.Itoa(cfg.QueueProxyResourcePercentage)
	}

	// Revision name
	revisionName := fmt.Sprintf("%s-0", cfg.Name)

	// Build resource requirements for the user container
	resourceReqs := cfg.buildResourceReqs(cfg.UserContainerLimitRequestFactor)

	// Build container spec
	var portName string
	// If protocol is using GRPC, add "h2c" which is required for grpc knative
	if cfg.Protocol == routerConfig.UPI {
		portName = "h2c"
	}
	container := corev1.Container{
		Image: cfg.Image,
		Ports: []corev1.ContainerPort{
			{
				Name:          portName,
				ContainerPort: cfg.ContainerPort,
			},
		},
		Resources:    resourceReqs,
		VolumeMounts: cfg.VolumeMounts,
		Env:          cfg.Envs,
	}
<<<<<<< HEAD
	//TODO Skip liveness probe for UPI due to a knative bug in <1.2, to remove after upgrading knative
=======
	// TODO: Skip liveness probe for UPI due to a knative bug in <1.2 (https://github.com/knative/serving/pull/12479)
	// to remove after upgrading knative
>>>>>>> e2216758
	if cfg.LivenessHTTPGetPath != "" && cfg.Protocol != routerConfig.UPI {
		container.LivenessProbe = cfg.buildContainerProbe(livenessProbeType, int(cfg.ProbePort))
	}
	if cfg.ReadinessHTTPGetPath != "" {
		container.ReadinessProbe = cfg.buildContainerProbe(readinessProbeType, int(cfg.ProbePort))
	}

	// Build initContainer specs if they exist
	var initContainers []corev1.Container
	if cfg.InitContainers != nil {
		initContainers = cfg.buildInitContainer(cfg.InitContainers)
	}

	return &knservingv1.ServiceSpec{
		ConfigurationSpec: knservingv1.ConfigurationSpec{
			Template: knservingv1.RevisionTemplateSpec{
				ObjectMeta: metav1.ObjectMeta{
					Name:        revisionName,
					Labels:      labels,
					Annotations: annotations,
				},
				Spec: knservingv1.RevisionSpec{
					PodSpec: corev1.PodSpec{
						Containers:     []corev1.Container{container},
						Volumes:        cfg.Volumes,
						InitContainers: initContainers,
					},
					TimeoutSeconds: &timeout,
				},
			},
		},
	}, nil
}

func (cfg *KnativeService) getAutoscalingTarget() (string, error) {
	if cfg.AutoscalingMetric == "memory" {
		// The value is supplied as a % of requested memory but the Knative API expects the value in Mi.
		targetPercent, err := strconv.ParseFloat(cfg.AutoscalingTarget, 64)
		if err != nil {
			return "", err
		}
		targetResource := ComputeResource(cfg.BaseService.MemoryRequests, targetPercent/100)
		// Divide value by (1024^2) to convert to Mi
		return fmt.Sprintf("%.0f", float64(targetResource.Value())/math.Pow(1024, 2)), nil

	}
	// For all other metrics, we can use the supplied value as is.
	return cfg.AutoscalingTarget, nil
}<|MERGE_RESOLUTION|>--- conflicted
+++ resolved
@@ -144,12 +144,8 @@
 		VolumeMounts: cfg.VolumeMounts,
 		Env:          cfg.Envs,
 	}
-<<<<<<< HEAD
-	//TODO Skip liveness probe for UPI due to a knative bug in <1.2, to remove after upgrading knative
-=======
 	// TODO: Skip liveness probe for UPI due to a knative bug in <1.2 (https://github.com/knative/serving/pull/12479)
 	// to remove after upgrading knative
->>>>>>> e2216758
 	if cfg.LivenessHTTPGetPath != "" && cfg.Protocol != routerConfig.UPI {
 		container.LivenessProbe = cfg.buildContainerProbe(livenessProbeType, int(cfg.ProbePort))
 	}
