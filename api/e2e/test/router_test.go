--- conflicted
+++ resolved
@@ -272,11 +272,7 @@
 						Expect(resp.PredictionResultTable).To(matcher.ProtoEqual(upiRequest.PredictionTable))
 					})
 				})
-<<<<<<< HEAD
-				When("send UPI PredictValues that that doesn't satisfy any traffic rule", func() {
-=======
 				When("sent UPI PredictValues doesn't satisfy any traffic rule", func() {
->>>>>>> e2216758
 					It("responds successfully using control endpoint", func() {
 						conn, _ := grpc.Dial(routerCtx.Endpoint,
 							grpc.WithTransportCredentials(insecure.NewCredentials()))
