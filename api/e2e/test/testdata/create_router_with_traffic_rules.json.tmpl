--- conflicted
+++ resolved
@@ -6,31 +6,19 @@
             {
                 "id": "control",
                 "type": "PROXY",
-<<<<<<< HEAD
-                "endpoint": "{{.MockserverHTTPEndpoint}}/control",
-=======
                 "endpoint": "{{ .Mockserver.Endpoint }}/control",
->>>>>>> a96bec65
                 "timeout": "5s"
             },
             {
                 "id": "treatment-a",
                 "type": "PROXY",
-<<<<<<< HEAD
-                "endpoint": "{{.MockserverHTTPEndpoint}}/treatment-a",
-=======
                 "endpoint": "{{ .Mockserver.Endpoint }}/treatment-a",
->>>>>>> a96bec65
                 "timeout": "5s"
             },
             {
                 "id": "treatment-b",
                 "type": "PROXY",
-<<<<<<< HEAD
-                "endpoint": "{{.MockserverHTTPEndpoint}}/treatment-b",
-=======
                 "endpoint": "{{ .Mockserver.Endpoint }}/treatment-b",
->>>>>>> a96bec65
                 "timeout": "5s"
             }
         ],
