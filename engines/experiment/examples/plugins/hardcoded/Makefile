--- conflicted
+++ resolved
@@ -20,13 +20,8 @@
 	docker build --tag ${IMAGE_TAG} .
 
 .PHONY: proprietary-exp-plugin
-<<<<<<< HEAD
-proprietary-exp-plugin: tidy
-	go build -o ./bin/example-plugin ./cmd/main.go
-=======
 proprietary-exp-plugin:
 	GOOS=$(GOOS) GOARCH=$(GOARCH) go build -o ./bin/example-plugin ./cmd/main.go
->>>>>>> c94e63f6
 	mkdir -p ../../../../../api/bin
 	ln -sf ${PWD}/bin/example-plugin ../../../../../api/bin/example-plugin
 
