--- conflicted
+++ resolved
@@ -95,13 +95,8 @@
 		}
 
 		for k, v := range req.Header() {
-<<<<<<< HEAD
-			// this is required instead of using req.header(), because grpc headers are lowercase using http2 transport
-			// http headers are transformed into canonical case, using httpheader.set, to call experiment engine in http1
-=======
 			// this is required instead of using req.Header() directly, because http2 / grpc headers are lowercase,
 			// http headers are transformed into canonical case, using httpHeader.Set, to call experiment engine in http1
->>>>>>> e2216758
 			httpHeader.Set(k, strings.Join(v, ","))
 		}
 	}
