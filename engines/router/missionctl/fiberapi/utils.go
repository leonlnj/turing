--- conflicted
+++ resolved
@@ -7,10 +7,6 @@
 	"github.com/gojek/fiber"
 	"github.com/gojek/fiber/config"
 	fiberErrors "github.com/gojek/fiber/errors"
-<<<<<<< HEAD
-	fiberHttp "github.com/gojek/fiber/http"
-=======
->>>>>>> e2216758
 	fiberProtocol "github.com/gojek/fiber/protocol"
 	"github.com/gojek/fiber/types"
 )
@@ -45,18 +41,6 @@
 	component.AddInterceptor(true, interceptors...)
 
 	return component, err
-<<<<<<< HEAD
-}
-
-// CreateFiberRequestHandler creates a new Fiber component from the given config file,
-// associates it with a Fiber HTTP handler and returns it.
-func CreateFiberRequestHandler(
-	component fiber.Component,
-	timeout time.Duration,
-) *fiberHttp.Handler {
-	return fiberHttp.NewHandler(component, fiberHttp.Options{Timeout: timeout})
-=======
->>>>>>> e2216758
 }
 
 // createRouterFromConfigFile takes the path to a fiber config file,
